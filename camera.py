import platform
import time
import cv2
import numpy as np


class Camera:
    def __init__(
        self,
        resolution=(1920, 1080),
        show_live_capture=False,
    ):
        # Detect if the system is a Raspberry Pi
        self.is_raspberry_pi = (
            platform.system() == "Linux" and "aarch64" in platform.machine()
        )

        # Initialize the camera based on the system
        self.camera = None
        self.show_live_capture = show_live_capture
        self.configure_camera(resolution=resolution)

    def configure_camera(self, resolution=(1920, 1080)):
        """Configures the camera based on the system (Raspberry Pi or others)."""
        if self.is_raspberry_pi:
            # Raspberry Pi spezifische Konfiguration mit PiCamera2
            from picamera2 import Picamera2
            from libcamera import controls

            self.camera = Picamera2()

            # Konfiguriere die PiCamera2 mit benutzerdefinierten Einstellungen
            config = self.camera.create_video_configuration(main={"size": resolution})
            config["controls"] = {
                "AeEnable": False,
                "AfMode": controls.AfModeEnum.Manual,
                "NoiseReductionMode": controls.draft.NoiseReductionModeEnum.Fast,
                "Saturation": 1.1,
                "Sharpness": 1.2,
                "Contrast": 1.2,
                "ExposureTime": 1000,  # 1ms
                "FrameDurationLimits": (33333, 33333),
            }
            self.camera.configure(config)
            print("📷 PiCamera2 konfiguriert.")

            self.camera.start()

        else:
            # Standard-Webcam-Configuration for MacOS and Windows
            # Doesn't need configuration as it's only for testing purposes
            self.camera = cv2.VideoCapture(0)
            print("📷 Webcam konfiguriert.")
            if not self.camera.isOpened():
                raise RuntimeError("Error: Could not open webcam.")
        print("✅📷 Kamera verbunden.")

    def capture_image(self):
        """Captures an image from the camera and returns it as a NumPy array (unified image format for both solutions)."""
        if self.is_raspberry_pi:
            # Capture image from PiCamera2 and return as NumPy array
            frame = self.camera.capture_array()
            # Convert the image to RGB format (OpenCV uses BGR)
            frame = cv2.cvtColor(frame, cv2.COLOR_BGR2RGB)
        else:
            # Capture image from a webcam (using OpenCV)
            ret, frame = self.camera.read()
            if not ret:
                print("❌ Bild konnte nicht erfasst werden.")
                return None
        return frame

    def save_image(self, frame, filename: str, with_logs=False):
        """Saves the image in the specified folder with a timestamp in the filename."""
        cv2.imwrite(filename, frame)
<<<<<<< HEAD
        print(f"✅📷💾 Gespeichert: {filename.split('/')[-1]}")
=======
        if with_logs:
            print(f"✅📷💾 Gespeichert: {filename.split('/')[-1]}")
>>>>>>> 611ddfa0

    def preview_image(self, frame):
        """Displays an image in an OpenCV window."""
        cv2.imshow("Live Capture", frame)

    def release_camera(self):
        """Releases the camera resources."""
        if self.is_raspberry_pi:
            self.camera.stop()
        else:
            self.camera.release()
        cv2.destroyAllWindows()


# Beispiel zur Verwendung der Klasse
if __name__ == "__main__":
    camera_system = Camera(show_live_capture=True)
    start_time = time.time()
    try:
        while True:
            image = camera_system.capture_image()
            if image is not None:
                camera_system.preview_image(image)
                camera_system.save_image(image, "test.jpg")

            if cv2.waitKey(1) & 0xFF == ord("q"):
                break
            time.sleep(0.5)
            current_time = time.time()
            elapsed_time = (current_time - start_time) * 1000  # Convert to milliseconds
            print(f"Time since last image: {elapsed_time:.2f} ms")
            start_time = current_time
    except KeyboardInterrupt:
        camera_system.release_camera()
<|MERGE_RESOLUTION|>--- conflicted
+++ resolved
@@ -1,115 +1,111 @@
-import platform
-import time
-import cv2
-import numpy as np
-
-
-class Camera:
-    def __init__(
-        self,
-        resolution=(1920, 1080),
-        show_live_capture=False,
-    ):
-        # Detect if the system is a Raspberry Pi
-        self.is_raspberry_pi = (
-            platform.system() == "Linux" and "aarch64" in platform.machine()
-        )
-
-        # Initialize the camera based on the system
-        self.camera = None
-        self.show_live_capture = show_live_capture
-        self.configure_camera(resolution=resolution)
-
-    def configure_camera(self, resolution=(1920, 1080)):
-        """Configures the camera based on the system (Raspberry Pi or others)."""
-        if self.is_raspberry_pi:
-            # Raspberry Pi spezifische Konfiguration mit PiCamera2
-            from picamera2 import Picamera2
-            from libcamera import controls
-
-            self.camera = Picamera2()
-
-            # Konfiguriere die PiCamera2 mit benutzerdefinierten Einstellungen
-            config = self.camera.create_video_configuration(main={"size": resolution})
-            config["controls"] = {
-                "AeEnable": False,
-                "AfMode": controls.AfModeEnum.Manual,
-                "NoiseReductionMode": controls.draft.NoiseReductionModeEnum.Fast,
-                "Saturation": 1.1,
-                "Sharpness": 1.2,
-                "Contrast": 1.2,
-                "ExposureTime": 1000,  # 1ms
-                "FrameDurationLimits": (33333, 33333),
-            }
-            self.camera.configure(config)
-            print("📷 PiCamera2 konfiguriert.")
-
-            self.camera.start()
-
-        else:
-            # Standard-Webcam-Configuration for MacOS and Windows
-            # Doesn't need configuration as it's only for testing purposes
-            self.camera = cv2.VideoCapture(0)
-            print("📷 Webcam konfiguriert.")
-            if not self.camera.isOpened():
-                raise RuntimeError("Error: Could not open webcam.")
-        print("✅📷 Kamera verbunden.")
-
-    def capture_image(self):
-        """Captures an image from the camera and returns it as a NumPy array (unified image format for both solutions)."""
-        if self.is_raspberry_pi:
-            # Capture image from PiCamera2 and return as NumPy array
-            frame = self.camera.capture_array()
-            # Convert the image to RGB format (OpenCV uses BGR)
-            frame = cv2.cvtColor(frame, cv2.COLOR_BGR2RGB)
-        else:
-            # Capture image from a webcam (using OpenCV)
-            ret, frame = self.camera.read()
-            if not ret:
-                print("❌ Bild konnte nicht erfasst werden.")
-                return None
-        return frame
-
-    def save_image(self, frame, filename: str, with_logs=False):
-        """Saves the image in the specified folder with a timestamp in the filename."""
-        cv2.imwrite(filename, frame)
-<<<<<<< HEAD
-        print(f"✅📷💾 Gespeichert: {filename.split('/')[-1]}")
-=======
-        if with_logs:
-            print(f"✅📷💾 Gespeichert: {filename.split('/')[-1]}")
->>>>>>> 611ddfa0
-
-    def preview_image(self, frame):
-        """Displays an image in an OpenCV window."""
-        cv2.imshow("Live Capture", frame)
-
-    def release_camera(self):
-        """Releases the camera resources."""
-        if self.is_raspberry_pi:
-            self.camera.stop()
-        else:
-            self.camera.release()
-        cv2.destroyAllWindows()
-
-
-# Beispiel zur Verwendung der Klasse
-if __name__ == "__main__":
-    camera_system = Camera(show_live_capture=True)
-    start_time = time.time()
-    try:
-        while True:
-            image = camera_system.capture_image()
-            if image is not None:
-                camera_system.preview_image(image)
-                camera_system.save_image(image, "test.jpg")
-
-            if cv2.waitKey(1) & 0xFF == ord("q"):
-                break
-            time.sleep(0.5)
-            current_time = time.time()
-            elapsed_time = (current_time - start_time) * 1000  # Convert to milliseconds
-            print(f"Time since last image: {elapsed_time:.2f} ms")
-            start_time = current_time
-    except KeyboardInterrupt:
-        camera_system.release_camera()
+import platform
+import time
+import cv2
+import numpy as np
+
+
+class Camera:
+    def __init__(
+        self,
+        resolution=(1920, 1080),
+        show_live_capture=False,
+    ):
+        # Detect if the system is a Raspberry Pi
+        self.is_raspberry_pi = (
+            platform.system() == "Linux" and "aarch64" in platform.machine()
+        )
+
+        # Initialize the camera based on the system
+        self.camera = None
+        self.show_live_capture = show_live_capture
+        self.configure_camera(resolution=resolution)
+
+    def configure_camera(self, resolution=(1920, 1080)):
+        """Configures the camera based on the system (Raspberry Pi or others)."""
+        if self.is_raspberry_pi:
+            # Raspberry Pi spezifische Konfiguration mit PiCamera2
+            from picamera2 import Picamera2
+            from libcamera import controls
+
+            self.camera = Picamera2()
+
+            # Konfiguriere die PiCamera2 mit benutzerdefinierten Einstellungen
+            config = self.camera.create_video_configuration(main={"size": resolution})
+            config["controls"] = {
+                "AeEnable": False,
+                "AfMode": controls.AfModeEnum.Manual,
+                "NoiseReductionMode": controls.draft.NoiseReductionModeEnum.Fast,
+                "Saturation": 1.1,
+                "Sharpness": 1.2,
+                "Contrast": 1.2,
+                "ExposureTime": 1000,  # 1ms
+                "FrameDurationLimits": (33333, 33333),
+            }
+            self.camera.configure(config)
+            print("📷 PiCamera2 konfiguriert.")
+
+            self.camera.start()
+
+        else:
+            # Standard-Webcam-Configuration for MacOS and Windows
+            # Doesn't need configuration as it's only for testing purposes
+            self.camera = cv2.VideoCapture(0)
+            print("📷 Webcam konfiguriert.")
+            if not self.camera.isOpened():
+                raise RuntimeError("Error: Could not open webcam.")
+        print("✅📷 Kamera verbunden.")
+
+    def capture_image(self):
+        """Captures an image from the camera and returns it as a NumPy array (unified image format for both solutions)."""
+        if self.is_raspberry_pi:
+            # Capture image from PiCamera2 and return as NumPy array
+            frame = self.camera.capture_array()
+            # Convert the image to RGB format (OpenCV uses BGR)
+            frame = cv2.cvtColor(frame, cv2.COLOR_BGR2RGB)
+        else:
+            # Capture image from a webcam (using OpenCV)
+            ret, frame = self.camera.read()
+            if not ret:
+                print("❌ Bild konnte nicht erfasst werden.")
+                return None
+        return frame
+
+    def save_image(self, frame, filename: str, with_logs=False):
+        """Saves the image in the specified folder with a timestamp in the filename."""
+        cv2.imwrite(filename, frame)
+        if with_logs:
+            print(f"✅📷💾 Gespeichert: {filename.split('/')[-1]}")
+
+    def preview_image(self, frame):
+        """Displays an image in an OpenCV window."""
+        cv2.imshow("Live Capture", frame)
+
+    def release_camera(self):
+        """Releases the camera resources."""
+        if self.is_raspberry_pi:
+            self.camera.stop()
+        else:
+            self.camera.release()
+        cv2.destroyAllWindows()
+
+
+# Beispiel zur Verwendung der Klasse
+if __name__ == "__main__":
+    camera_system = Camera(show_live_capture=True)
+    start_time = time.time()
+    try:
+        while True:
+            image = camera_system.capture_image()
+            if image is not None:
+                camera_system.preview_image(image)
+                camera_system.save_image(image, "test.jpg")
+
+            if cv2.waitKey(1) & 0xFF == ord("q"):
+                break
+            time.sleep(0.5)
+            current_time = time.time()
+            elapsed_time = (current_time - start_time) * 1000  # Convert to milliseconds
+            print(f"Time since last image: {elapsed_time:.2f} ms")
+            start_time = current_time
+    except KeyboardInterrupt:
+        camera_system.release_camera()